--- conflicted
+++ resolved
@@ -259,11 +259,7 @@
         self.node_state().status().clone()
     }
 
-<<<<<<< HEAD
-    /// Get the node gprc endpoint as string
-=======
     /// Get the node grpc endpoint as string.
->>>>>>> 70293121
     pub(crate) fn endpoint_str(&self) -> String {
         self.node_state().grpc_endpoint.clone()
     }
@@ -585,12 +581,8 @@
     /// Update all node state information
     async fn update_all(&self, setting_online: bool) -> Result<(), SvcError>;
     /// OnRegister callback when a node is re-registered with the registry via its heartbeat
-<<<<<<< HEAD
-    async fn on_register(&self);
-=======
     /// On success returns where it's reset the node as online or not.
     async fn on_register(&self) -> Result<bool, SvcError>;
->>>>>>> 70293121
 }
 
 /// Getter operations on a mayastor locked `NodeWrapper` to get copies of its
@@ -680,11 +672,7 @@
         }
     }
 
-<<<<<<< HEAD
-    async fn on_register(&self) {
-=======
     async fn on_register(&self) -> Result<bool, SvcError> {
->>>>>>> 70293121
         let setting_online = {
             let mut node = self.write().await;
             node.pet().await;
@@ -692,13 +680,9 @@
         };
         // if the node was not previously online then let's update all states right away
         if setting_online {
-<<<<<<< HEAD
-            self.update_all(setting_online).await.ok();
-=======
             self.update_all(setting_online).await.map(|_| true)
         } else {
             Ok(false)
->>>>>>> 70293121
         }
     }
 }
